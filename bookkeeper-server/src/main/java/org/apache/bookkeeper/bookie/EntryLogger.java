/*
 *
 * Licensed to the Apache Software Foundation (ASF) under one
 * or more contributor license agreements.  See the NOTICE file
 * distributed with this work for additional information
 * regarding copyright ownership.  The ASF licenses this file
 * to you under the Apache License, Version 2.0 (the
 * "License"); you may not use this file except in compliance
 * with the License.  You may obtain a copy of the License at
 *
 *   http://www.apache.org/licenses/LICENSE-2.0
 *
 * Unless required by applicable law or agreed to in writing,
 * software distributed under the License is distributed on an
 * "AS IS" BASIS, WITHOUT WARRANTIES OR CONDITIONS OF ANY
 * KIND, either express or implied.  See the License for the
 * specific language governing permissions and limitations
 * under the License.
 *
 */

package org.apache.bookkeeper.bookie;

import java.io.BufferedReader;
import java.io.BufferedWriter;
import java.io.File;
import java.io.FileFilter;
import java.io.FileInputStream;
import java.io.FileNotFoundException;
import java.io.FileOutputStream;
import java.io.IOException;
import java.io.InputStreamReader;
import java.io.OutputStreamWriter;
import java.io.RandomAccessFile;
import java.nio.ByteBuffer;
import java.nio.channels.FileChannel;
import java.util.*;
import java.util.concurrent.ConcurrentHashMap;
import java.util.concurrent.ConcurrentMap;

import org.slf4j.Logger;
import org.slf4j.LoggerFactory;

import org.apache.bookkeeper.bookie.BufferedReadChannel;
import org.apache.bookkeeper.conf.ServerConfiguration;
import org.apache.bookkeeper.util.IOUtils;
import com.google.common.collect.MapMaker;

/**
 * This class manages the writing of the bookkeeper entries. All the new
 * entries are written to a common log. The LedgerCache will have pointers
 * into files created by this class with offsets into the files to find
 * the actual ledger entry. The entry log files created by this class are
 * identified by a long.
 */
public class EntryLogger {
    private static final Logger LOG = LoggerFactory.getLogger(EntryLogger.class);
    private File dirs[];

    private volatile long logId;
    /**
     * The maximum size of a entry logger file.
     */
    final long logSizeLimit;
    private volatile BufferedChannel logChannel;
    /**
     * The 1K block at the head of the entry logger file
     * that contains the fingerprint and (future) meta-data
     */
    final static int LOGFILE_HEADER_SIZE = 1024;
    public final static long INVALID_LID = -1L;
    final ByteBuffer LOGFILE_HEADER = ByteBuffer.allocate(LOGFILE_HEADER_SIZE);

    final static long MB = 1024 * 1024;

    final ServerConfiguration serverCfg;
    /**
     * Scan entries in a entry log file.
     */
    static interface EntryLogScanner {
        /**
         * Tests whether or not the entries belongs to the specified ledger
         * should be processed.
         *
         * @param ledgerId
         *          Ledger ID.
         * @return true if and only the entries of the ledger should be scanned.
         */
        public boolean accept(long ledgerId);

        /**
         * Process an entry.
         *
         * @param ledgerId
         *          Ledger ID.
         * @param offset
         *          File offset of this entry.
         * @param entry
         *          Entry ByteBuffer
         * @throws IOException
         */
        public void process(long ledgerId, long offset, ByteBuffer entry) throws IOException;
    }

    /**
     * Create an EntryLogger that stores it's log files in the given
     * directories
     */
    public EntryLogger(ServerConfiguration conf) throws IOException {
        this.dirs = Bookie.getCurrentDirectories(conf.getLedgerDirs());
        // log size limit
        this.logSizeLimit = conf.getEntryLogSizeLimit();

        // Initialize the entry log header buffer. This cannot be a static object
        // since in our unit tests, we run multiple Bookies and thus EntryLoggers
        // within the same JVM. All of these Bookie instances access this header
        // so there can be race conditions when entry logs are rolled over and
        // this header buffer is cleared before writing it into the new logChannel.
        LOGFILE_HEADER.put("BKLO".getBytes());
        // Find the largest logId
        logId = -1;
        for(File dir: dirs) {
            if (!dir.exists()) {
                throw new FileNotFoundException(
                        "Entry log directory does not exist");
            }
            long lastLogId = getLastLogId(dir);
            if (lastLogId > logId) {
                logId = lastLogId;
            }
        }
        this.serverCfg = conf;
        initialize();
    }

    /**
     * If the currently written to logId is the same as entryLogId and if the position
     * we want to read might end up reading from a position in the write buffer of the
     * buffered channel, route this read to the current logChannel. Else,
     * read from the BufferedReadChannel that is provided.
     * @param entryLogId
     * @param channel
     * @param buff remaining() on this bytebuffer tells us the last position that we
     *             expect to read.
     * @param pos The starting position from where we want to read.
     * @return
     */
    private int readFromLogChannel(long entryLogId, BufferedReadChannel channel, ByteBuffer buff, long pos)
            throws IOException {
        if (entryLogId == logId) {
            if (null != logChannel) {
                synchronized (logChannel) {
                    if (pos + buff.remaining() >= logChannel.getFileChannelPosition()) {
                        return logChannel.read(buff, pos);
                    }
                }
            }
        }
        return channel.read(buff, pos);
    }

    /**
     * A thread-local variable that wraps a mapping of log ids to bufferedchannels
     * These channels should be used only for reading. logChannel is the one
     * that is used for writes.
     * TODO(Aniruddha): Investigate why using initialValue() here causes certain tests to fail.
     */
    private ThreadLocal<Map<Long, BufferedReadChannel>> logid2channel
            = new ThreadLocal<Map<Long, BufferedReadChannel>>() {
        @Override
        public Map<Long, BufferedReadChannel> initialValue() {
            // Since this is thread local there only one modifier
            // We dont really need the concurrency, but we need to use
            // the weak values. Therefore using the concurrency level of 1
            return new MapMaker().concurrencyLevel(1)
                .weakValues()
                .makeMap();
        }
    };

    /**
     * Each thread local buffered read channel can share the same file handle because reads are not relative
     * and don't cause a change in the channel's position. We use this map to store the file channels. Each
     * file channel is mapped to a log id which represents an open log file.
     */
    private ConcurrentMap<Long, FileChannel> logid2filechannel
            = new ConcurrentHashMap<Long, FileChannel>();

    /**
     * Put the logId, bc pair in the map responsible for the current thread.
     * @param logId
     * @param bc
     */
    public BufferedReadChannel  putInChannels(long logId, BufferedReadChannel bc) {
        Map<Long, BufferedReadChannel> threadMap = logid2channel.get();
        return threadMap.put(logId, bc);
    }

    /**
     * Remove all entries for this log file in each thread's cache.
     * @param logId
     */
    public void removeFromChannelsAndClose(long logId) {
        FileChannel fileChannel = logid2filechannel.remove(logId);
        if (null != fileChannel) {
            try {
                fileChannel.close();
            } catch (IOException e) {
                LOG.warn("Exception while closing channel for log file:" + logId);
            }
        }
    }

    public BufferedReadChannel getFromChannels(long logId) {
        return logid2channel.get().get(logId);
    }

    synchronized long getCurrentLogId() {
        return logId;
    }

    protected void initialize() throws IOException {
        // create a new log to write
        createNewLog();
    }

    /**
     * Creates a new log file
     */
    synchronized void createNewLog() throws IOException {
        List<File> list = Arrays.asList(dirs);
        Collections.shuffle(list);
        if (logChannel != null) {
            logChannel.flush(true);
        }

        // It would better not to overwrite existing entry log files
        File newLogFile = null;
        do {
            String logFileName = Long.toHexString(++logId) + ".log";
            for (File dir : list) {
                newLogFile = new File(dir, logFileName);
                if (newLogFile.exists()) {
                    LOG.warn("Found existed entry log " + newLogFile
                           + " when trying to create it as a new log.");
                    newLogFile = null;
                    break;
                }
            }
        } while (newLogFile == null);

<<<<<<< HEAD
        FileChannel channel = new RandomAccessFile(newLogFile, "rw").getChannel();
        logChannel = new BufferedChannel(channel,
                serverCfg.getWriteBufferBytes(), serverCfg.getReadBufferBytes());
=======
        logChannel = new BufferedChannel(new RandomAccessFile(newLogFile, "rw").getChannel(),
                serverCfg.getWriteBufferBytes(), serverCfg.getReadBufferBytes());

>>>>>>> d6033ce9
        logChannel.write((ByteBuffer) LOGFILE_HEADER.clear());
        for(File f: dirs) {
            setLastLogId(f, logId);
        }
    }

    /**
     * Remove entry log.
     *
     * @param entryLogId
     *          Entry Log File Id
     */
    protected boolean removeEntryLog(long entryLogId) {
        removeFromChannelsAndClose(entryLogId);
        File entryLogFile;
        try {
            entryLogFile = findFile(entryLogId);
        } catch (FileNotFoundException e) {
            LOG.error("Trying to delete an entryLog file that could not be found: "
                    + entryLogId + ".log");
            return false;
        }
        if (!entryLogFile.delete()) {
            LOG.warn("Could not delete entry log file {}", entryLogFile);
        }
        return true;
    }

    /**
     * writes the given id to the "lastId" file in the given directory.
     */
    private void setLastLogId(File dir, long logId) throws IOException {
        FileOutputStream fos;
        fos = new FileOutputStream(new File(dir, "lastId"));
        BufferedWriter bw = new BufferedWriter(new OutputStreamWriter(fos));
        try {
            bw.write(Long.toHexString(logId) + "\n");
            bw.flush();
        } finally {
            try {
                bw.close();
            } catch (IOException e) {
            }
        }
    }

    private long getLastLogId(File dir) {
        long id = readLastLogId(dir);
        // read success
        if (id > 0) {
            return id;
        }
        // read failed, scan the ledger directories to find biggest log id
        File[] logFiles = dir.listFiles(new FileFilter() {
            @Override
            public boolean accept(File file) {
                return file.getName().endsWith(".log");
            }
        });
        List<Long> logs = new ArrayList<Long>();
        for (File lf : logFiles) {
            String idString = lf.getName().split("\\.")[0];
            try {
                long lid = Long.parseLong(idString, 16);
                logs.add(lid);
            } catch (NumberFormatException nfe) {
            }
        }
        // no log file found in this directory
        if (0 == logs.size()) {
            return -1;
        }
        // order the collections
        Collections.sort(logs);
        return logs.get(logs.size() - 1);
    }

    /**
     * reads id from the "lastId" file in the given directory.
     */
    private long readLastLogId(File f) {
        FileInputStream fis;
        try {
            fis = new FileInputStream(new File(f, "lastId"));
        } catch (FileNotFoundException e) {
            return -1;
        }
        BufferedReader br = new BufferedReader(new InputStreamReader(fis));
        try {
            String lastIdString = br.readLine();
            return Long.parseLong(lastIdString, 16);
        } catch (IOException e) {
            return -1;
        } catch(NumberFormatException e) {
            return -1;
        } finally {
            try {
                br.close();
            } catch (IOException e) {
            }
        }
    }

    synchronized void flush() throws IOException {
        if (logChannel != null) {
            logChannel.flush(true);
        }
    }
    synchronized long addEntry(long ledger, ByteBuffer entry) throws IOException {
        // There is some slack above the configured log size limit because of the
        // way we allocate chunks. Only create a new log if we have moved past
        // the max size limit.
        if (logChannel.position() > logSizeLimit) {
            createNewLog();
        }
<<<<<<< HEAD

        // Write length of entry first
        ByteBuffer buff = ByteBuffer.allocate(4);
        buff.putInt(entry.remaining());
        buff.flip();
        logChannel.write(buff);

        long pos =  logChannel.position();
        logChannel.write(entry);
=======
        // Because the first 4 bytes are the size of the entry, the actual position of the
        // entry will be the current position + 4.
        long pos = logChannel.position() + 4;
        logChannel.write(entry, true);
>>>>>>> d6033ce9
        return (logId << 32L) | pos;
    }

    byte[] readEntry(long ledgerId, long entryId, long location) throws IOException {
        long entryLogId = location >> 32L;
        long pos = location & 0xffffffffL;
        ByteBuffer sizeBuff = ByteBuffer.allocate(4);
        pos -= 4; // we want to get the ledgerId and length to check
        BufferedReadChannel fc;
        try {
            fc = getChannelForLogId(entryLogId);
        } catch (FileNotFoundException e) {
            FileNotFoundException newe = new FileNotFoundException(e.getMessage() + " for " + ledgerId + " with location " + location);
            newe.setStackTrace(e.getStackTrace());
            throw newe;
        }
        if (readFromLogChannel(entryLogId, fc, sizeBuff, pos) != sizeBuff.capacity()) {
            throw new IOException("Short read from entrylog " + entryLogId);
        }
        pos += 4;
        sizeBuff.flip();
        int entrySize = sizeBuff.getInt();
        // entrySize does not include the ledgerId
        if (entrySize > MB) {
            LOG.error("Sanity check failed for entry size of " + entrySize + " at location " + pos + " in " + entryLogId);
        }
        byte data[] = new byte[entrySize];
        ByteBuffer buff = ByteBuffer.wrap(data);
        int rc = readFromLogChannel(entryLogId, fc, buff, pos);
        if ( rc != data.length) {
            throw new IOException("Short read for " + ledgerId + "@" + entryId + " in " + entryLogId + "@" + pos + "("+rc+"!="+data.length+")");
        }
        buff.flip();
        long thisLedgerId = buff.getLong();
        if (thisLedgerId != ledgerId) {
            throw new IOException("problem found in " + entryLogId + "@" + entryId + " at position + " + pos + " entry belongs to " + thisLedgerId + " not " + ledgerId);
        }
        long thisEntryId = buff.getLong();
        if (thisEntryId != entryId) {
            throw new IOException("problem found in " + entryLogId + "@" + entryId + " at position + " + pos + " entry is " + thisEntryId + " not " + entryId);
        }

        return data;
    }

    private BufferedReadChannel getChannelForLogId(long entryLogId) throws IOException {
        BufferedReadChannel fc = getFromChannels(entryLogId);
        if (fc != null) {
            return fc;
        }
        File file = findFile(entryLogId);
        // get channel is used to open an existing entry log file
        // it would be better to open using read mode
        FileChannel newFc = new RandomAccessFile(file, "r").getChannel();
        FileChannel oldFc = logid2filechannel.putIfAbsent(entryLogId, newFc);
        if (null != oldFc) {
            newFc.close();
            newFc = oldFc;
        }
        // We set the position of the write buffer of this buffered channel to Long.MAX_VALUE
        // so that there are no overlaps with the write buffer while reading
        fc = new BufferedReadChannel(newFc, serverCfg.getReadBufferBytes());
        putInChannels(entryLogId, fc);
        return fc;
    }

    /**
     * Whether the log file exists or not.
     */
    boolean logExists(long logId) {
        for (File d : dirs) {
            File f = new File(d, Long.toHexString(logId) + ".log");
            if (f.exists()) {
                return true;
            }
        }
        return false;
    }

    private File findFile(long logId) throws FileNotFoundException {
        for(File d: dirs) {
            File f = new File(d, Long.toHexString(logId)+".log");
            if (f.exists()) {
                return f;
            }
        }
        throw new FileNotFoundException("No file for log " + Long.toHexString(logId));
    }

    /**
     * Scan entry log
     *
     * @param entryLogId
     *          Entry Log Id
     * @param scanner
     *          Entry Log Scanner
     * @throws IOException
     */
    protected void scanEntryLog(long entryLogId, EntryLogScanner scanner) throws IOException {
        ByteBuffer sizeBuff = ByteBuffer.allocate(4);
        ByteBuffer lidBuff = ByteBuffer.allocate(8);
        BufferedReadChannel bc;
        // Get the BufferedChannel for the current entry log file
        try {
            bc = getChannelForLogId(entryLogId);
        } catch (IOException e) {
            LOG.warn("Failed to get channel to scan entry log: " + entryLogId + ".log");
            throw e;
        }
        // Start the read position in the current entry log file to be after
        // the header where all of the ledger entries are.
        long pos = LOGFILE_HEADER_SIZE;
        // Read through the entry log file and extract the ledger ID's.
        while (true) {
            // Check if we've finished reading the entry log file.
            if (pos >= bc.size()) {
                break;
            }
            if (readFromLogChannel(entryLogId, bc, sizeBuff, pos) != sizeBuff.capacity()) {
                throw new IOException("Short read for entry size from entrylog " + entryLogId);
            }
            long offset = pos;
            pos += 4;
            sizeBuff.flip();
            int entrySize = sizeBuff.getInt();
            if (entrySize > MB) {
                LOG.warn("Found large size entry of " + entrySize + " at location " + pos + " in "
                        + entryLogId);
            }
            sizeBuff.clear();
            // try to read ledger id first
            if (readFromLogChannel(entryLogId, bc, lidBuff, pos) != lidBuff.capacity()) {
                throw new IOException("Short read for ledger id from entrylog " + entryLogId);
            }
            lidBuff.flip();
            long lid = lidBuff.getLong();
            lidBuff.clear();
            if (!scanner.accept(lid)) {
                // skip this entry
                pos += entrySize;
                continue;
            }
            // read the entry
            byte data[] = new byte[entrySize];
            ByteBuffer buff = ByteBuffer.wrap(data);
            int rc = readFromLogChannel(entryLogId, bc, buff, pos);
            if (rc != data.length) {
                throw new IOException("Short read for ledger entry from entryLog " + entryLogId
                                    + "@" + pos + "(" + rc + "!=" + data.length + ")");
            }
            buff.flip();
            // process the entry
            scanner.process(lid, offset, buff);
            // Advance position to the next entry
            pos += entrySize;
        }
    }

    /**
     * Shutdown method to gracefully stop entry logger.
     */
    public void shutdown() {
        // since logChannel is buffered channel, do flush when shutting down
        try {
            flush();
            for (BufferedReadChannel bufferedChannel : logid2channel.get().values()) {
                FileChannel fc = bufferedChannel.getFileChannel();
                if (null != fc && fc.isOpen ()) {
                    fc.close();
                }
            }
        } catch (IOException ie) {
            // we have no idea how to avoid io exception during shutting down, so just ignore it
            LOG.error("Error flush entry log during shutting down, which may cause entry log corrupted.", ie);
        } finally {
            for (BufferedReadChannel bufferedChannel : logid2channel.get().values()) {
                FileChannel fileChannel = bufferedChannel.getFileChannel();
                if (null != fileChannel && fileChannel.isOpen()) {
                    IOUtils.close(LOG, fileChannel);
                }
            }
        }
    }

}<|MERGE_RESOLUTION|>--- conflicted
+++ resolved
@@ -249,15 +249,9 @@
             }
         } while (newLogFile == null);
 
-<<<<<<< HEAD
         FileChannel channel = new RandomAccessFile(newLogFile, "rw").getChannel();
         logChannel = new BufferedChannel(channel,
                 serverCfg.getWriteBufferBytes(), serverCfg.getReadBufferBytes());
-=======
-        logChannel = new BufferedChannel(new RandomAccessFile(newLogFile, "rw").getChannel(),
-                serverCfg.getWriteBufferBytes(), serverCfg.getReadBufferBytes());
-
->>>>>>> d6033ce9
         logChannel.write((ByteBuffer) LOGFILE_HEADER.clear());
         for(File f: dirs) {
             setLastLogId(f, logId);
@@ -366,14 +360,13 @@
             logChannel.flush(true);
         }
     }
-    synchronized long addEntry(long ledger, ByteBuffer entry) throws IOException {
+    synchronized long addEntry(ByteBuffer entry) throws IOException {
         // There is some slack above the configured log size limit because of the
         // way we allocate chunks. Only create a new log if we have moved past
         // the max size limit.
         if (logChannel.position() > logSizeLimit) {
             createNewLog();
         }
-<<<<<<< HEAD
 
         // Write length of entry first
         ByteBuffer buff = ByteBuffer.allocate(4);
@@ -383,12 +376,6 @@
 
         long pos =  logChannel.position();
         logChannel.write(entry);
-=======
-        // Because the first 4 bytes are the size of the entry, the actual position of the
-        // entry will be the current position + 4.
-        long pos = logChannel.position() + 4;
-        logChannel.write(entry, true);
->>>>>>> d6033ce9
         return (logId << 32L) | pos;
     }
 
